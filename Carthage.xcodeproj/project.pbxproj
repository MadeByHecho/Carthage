--- conflicted
+++ resolved
@@ -193,16 +193,13 @@
 		89A8F1771C24AB3C00C0E75A /* FrameworkExtensionsSpec.swift */ = {isa = PBXFileReference; fileEncoding = 4; lastKnownFileType = sourcecode.swift; path = FrameworkExtensionsSpec.swift; sourceTree = "<group>"; };
 		98400F5A1BD24DC5008C5DDE /* carthage-bash-completion */ = {isa = PBXFileReference; lastKnownFileType = text; path = "carthage-bash-completion"; sourceTree = "<group>"; };
 		98400F5B1BD24DC5008C5DDE /* carthage-zsh-completion */ = {isa = PBXFileReference; lastKnownFileType = text; path = "carthage-zsh-completion"; sourceTree = "<group>"; };
-<<<<<<< HEAD
 		B1F27D3D1E45382B002D4754 /* VersionFileSpec.swift */ = {isa = PBXFileReference; fileEncoding = 4; lastKnownFileType = sourcecode.swift; path = VersionFileSpec.swift; sourceTree = "<group>"; };
 		B1F27D3F1E4541A1002D4754 /* TestVersionFile */ = {isa = PBXFileReference; explicitFileType = text.json; fileEncoding = 4; path = TestVersionFile; sourceTree = "<group>"; };
-=======
 		BF3199BF1E32E078007DC0D1 /* ProjectIdentifierSpec.swift */ = {isa = PBXFileReference; fileEncoding = 4; lastKnownFileType = sourcecode.swift; path = ProjectIdentifierSpec.swift; sourceTree = "<group>"; };
 		BF6E5DA81E41860700C63D39 /* successful.json */ = {isa = PBXFileReference; fileEncoding = 4; lastKnownFileType = text.json; path = successful.json; sourceTree = "<group>"; };
 		BF6E5DAA1E41863500C63D39 /* invalid.json */ = {isa = PBXFileReference; fileEncoding = 4; lastKnownFileType = text.json; path = invalid.json; sourceTree = "<group>"; };
 		BF7A1A091E3A7188008CBCC5 /* BinaryProject.swift */ = {isa = PBXFileReference; fileEncoding = 4; lastKnownFileType = sourcecode.swift; path = BinaryProject.swift; sourceTree = "<group>"; };
 		BFFA7A621E3AAFD200CB95A7 /* BinaryProjectSpec.swift */ = {isa = PBXFileReference; fileEncoding = 4; lastKnownFileType = sourcecode.swift; path = BinaryProjectSpec.swift; sourceTree = "<group>"; };
->>>>>>> 859264f2
 		BE0292481E403355004FB579 /* XCDBLDExtensions.swift */ = {isa = PBXFileReference; fileEncoding = 4; lastKnownFileType = sourcecode.swift; path = XCDBLDExtensions.swift; sourceTree = "<group>"; };
 		BE02925A1E40363B004FB579 /* XCDBLD.framework */ = {isa = PBXFileReference; lastKnownFileType = wrapper.framework; path = XCDBLD.framework; sourceTree = BUILT_PRODUCTS_DIR; };
 		BE624F471E1341E900EAEFC9 /* DuplicateDependenciesCartfile */ = {isa = PBXFileReference; fileEncoding = 4; lastKnownFileType = text; path = DuplicateDependenciesCartfile; sourceTree = "<group>"; };
@@ -793,11 +790,8 @@
 			files = (
 				D0AAAB4A19FAEDB4007B24B3 /* Errors.swift in Sources */,
 				D0DE89441A0F2D9B0030A3EC /* Scannable.swift in Sources */,
-<<<<<<< HEAD
 				F162F3421D63D8A900809D7E /* VersionFile.swift in Sources */,
-=======
 				BF7A1A0B1E3A7AE9008CBCC5 /* BinaryProject.swift in Sources */,
->>>>>>> 859264f2
 				D01D82D71A10160700F0DD94 /* Resolver.swift in Sources */,
 				BE02925D1E4036C8004FB579 /* XCDBLDExtensions.swift in Sources */,
 				D074EDC51A049283001DE082 /* FrameworkExtensions.swift in Sources */,
