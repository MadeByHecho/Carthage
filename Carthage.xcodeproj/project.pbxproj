// !$*UTF8*$!
{
	archiveVersion = 1;
	classes = {
	};
	objectVersion = 46;
	objects = {

/* Begin PBXBuildFile section */
		D01F8A3F19EA28C400643E7C /* ReactiveCocoa.framework in Frameworks */ = {isa = PBXBuildFile; fileRef = D01F8A3E19EA28C400643E7C /* ReactiveCocoa.framework */; };
		D01F8A4119EA28C600643E7C /* LlamaKit.framework in Frameworks */ = {isa = PBXBuildFile; fileRef = D01F8A4019EA28C600643E7C /* LlamaKit.framework */; };
		D01F8A4419EA28E400643E7C /* LlamaKit.framework in Copy Frameworks */ = {isa = PBXBuildFile; fileRef = D01F8A4019EA28C600643E7C /* LlamaKit.framework */; settings = {ATTRIBUTES = (CodeSignOnCopy, RemoveHeadersOnCopy, ); }; };
		D01F8A4519EA28E600643E7C /* ReactiveCocoa.framework in Copy Frameworks */ = {isa = PBXBuildFile; fileRef = D01F8A3E19EA28C400643E7C /* ReactiveCocoa.framework */; settings = {ATTRIBUTES = (CodeSignOnCopy, RemoveHeadersOnCopy, ); }; };
		D01F8A4819EA28F600643E7C /* Nimble.framework in Frameworks */ = {isa = PBXBuildFile; fileRef = D01F8A4619EA28F600643E7C /* Nimble.framework */; };
		D01F8A4919EA28F600643E7C /* Quick.framework in Frameworks */ = {isa = PBXBuildFile; fileRef = D01F8A4719EA28F600643E7C /* Quick.framework */; };
		D01F8A4A19EA28FE00643E7C /* Quick.framework in Frameworks */ = {isa = PBXBuildFile; fileRef = D01F8A4719EA28F600643E7C /* Quick.framework */; };
		D01F8A4C19EA28FE00643E7C /* Nimble.framework in Frameworks */ = {isa = PBXBuildFile; fileRef = D01F8A4B19EA28FE00643E7C /* Nimble.framework */; };
		D01F8A5419EA2F1700643E7C /* Xcode.swift in Sources */ = {isa = PBXBuildFile; fileRef = D01F8A5319EA2F1700643E7C /* Xcode.swift */; };
		D03B32BD19EA453D007788BE /* Locate.swift in Sources */ = {isa = PBXBuildFile; fileRef = D03B32BC19EA453D007788BE /* Locate.swift */; };
		D03B32BF19EA49D8007788BE /* Build.swift in Sources */ = {isa = PBXBuildFile; fileRef = D03B32BE19EA49D8007788BE /* Build.swift */; };
		D04AEADB19E918C30045C166 /* TaskSpec.swift in Sources */ = {isa = PBXBuildFile; fileRef = D04AEADA19E918C30045C166 /* TaskSpec.swift */; };
		D0AAAB4A19FAEDB4007B24B3 /* Errors.swift in Sources */ = {isa = PBXBuildFile; fileRef = D0AAAB4919FAEDB4007B24B3 /* Errors.swift */; };
		D0AD39B019E900BC00B343CE /* Task.swift in Sources */ = {isa = PBXBuildFile; fileRef = D0AD39AF19E900BC00B343CE /* Task.swift */; };
		D0D1217219E87B05005E4BAA /* CarthageKit.h in Headers */ = {isa = PBXBuildFile; fileRef = D0D1217119E87B05005E4BAA /* CarthageKit.h */; settings = {ATTRIBUTES = (Public, ); }; };
		D0D1217819E87B05005E4BAA /* CarthageKit.framework in Frameworks */ = {isa = PBXBuildFile; fileRef = D0D1216D19E87B05005E4BAA /* CarthageKit.framework */; };
		D0D1219019E88A15005E4BAA /* Cartfile.swift in Sources */ = {isa = PBXBuildFile; fileRef = D0D1218F19E88A15005E4BAA /* Cartfile.swift */; };
		D0D1219219E88B8F005E4BAA /* GitHub.swift in Sources */ = {isa = PBXBuildFile; fileRef = D0D1219119E88B8F005E4BAA /* GitHub.swift */; };
		D0D121A019E88F67005E4BAA /* JSON.swift in Sources */ = {isa = PBXBuildFile; fileRef = D0D1219F19E88F67005E4BAA /* JSON.swift */; };
		D0D121B419E897EE005E4BAA /* TestCartfile.json in Resources */ = {isa = PBXBuildFile; fileRef = D0D121B319E897EE005E4BAA /* TestCartfile.json */; };
		D0D121E019E8999E005E4BAA /* CartfileSpec.swift in Sources */ = {isa = PBXBuildFile; fileRef = D0D121DF19E8999E005E4BAA /* CartfileSpec.swift */; };
		D0DB09A119EA34E500234B16 /* TestFramework in Resources */ = {isa = PBXBuildFile; fileRef = D0DB09A019EA34E500234B16 /* TestFramework */; };
		D0DB09A419EA354200234B16 /* XcodeSpec.swift in Sources */ = {isa = PBXBuildFile; fileRef = D0DB09A319EA354200234B16 /* XcodeSpec.swift */; };
		D0E7B64819E9C64600EDBA4D /* carthageTests.swift in Sources */ = {isa = PBXBuildFile; fileRef = D0E7B64719E9C64600EDBA4D /* carthageTests.swift */; };
		D0E7B65319E9C6AD00EDBA4D /* CarthageKit.framework in Frameworks */ = {isa = PBXBuildFile; fileRef = D0D1216D19E87B05005E4BAA /* CarthageKit.framework */; };
		D0E7B65419E9C76900EDBA4D /* Command.swift in Sources */ = {isa = PBXBuildFile; fileRef = D06939B019E8A757001E44AE /* Command.swift */; };
		D0E7B65519E9C76900EDBA4D /* Help.swift in Sources */ = {isa = PBXBuildFile; fileRef = D06939B219E8A79F001E44AE /* Help.swift */; };
		D0E7B65619E9C76900EDBA4D /* main.swift in Sources */ = {isa = PBXBuildFile; fileRef = D0D1211B19E87861005E4BAA /* main.swift */; };
/* End PBXBuildFile section */

/* Begin PBXContainerItemProxy section */
		D0D1217919E87B05005E4BAA /* PBXContainerItemProxy */ = {
			isa = PBXContainerItemProxy;
			containerPortal = D0D1211019E87861005E4BAA /* Project object */;
			proxyType = 1;
			remoteGlobalIDString = D0D1216C19E87B05005E4BAA;
			remoteInfo = CarthageKit;
		};
		D0E7B64219E9C64600EDBA4D /* PBXContainerItemProxy */ = {
			isa = PBXContainerItemProxy;
			containerPortal = D0D1211019E87861005E4BAA /* Project object */;
			proxyType = 1;
			remoteGlobalIDString = D0E7B63119E9C64500EDBA4D;
			remoteInfo = carthage;
		};
/* End PBXContainerItemProxy section */

/* Begin PBXCopyFilesBuildPhase section */
		D039935519E9A9F500D13E71 /* Copy Frameworks */ = {
			isa = PBXCopyFilesBuildPhase;
			buildActionMask = 2147483647;
			dstPath = "";
			dstSubfolderSpec = 10;
			files = (
				D01F8A4419EA28E400643E7C /* LlamaKit.framework in Copy Frameworks */,
				D01F8A4519EA28E600643E7C /* ReactiveCocoa.framework in Copy Frameworks */,
			);
			name = "Copy Frameworks";
			runOnlyForDeploymentPostprocessing = 0;
		};
/* End PBXCopyFilesBuildPhase section */

/* Begin PBXFileReference section */
		D01F8A3E19EA28C400643E7C /* ReactiveCocoa.framework */ = {isa = PBXFileReference; lastKnownFileType = wrapper.framework; path = ReactiveCocoa.framework; sourceTree = BUILT_PRODUCTS_DIR; };
		D01F8A4019EA28C600643E7C /* LlamaKit.framework */ = {isa = PBXFileReference; lastKnownFileType = wrapper.framework; path = LlamaKit.framework; sourceTree = BUILT_PRODUCTS_DIR; };
		D01F8A4619EA28F600643E7C /* Nimble.framework */ = {isa = PBXFileReference; lastKnownFileType = wrapper.framework; name = Nimble.framework; path = ../External/ReactiveCocoa/External/Quick/Externals/Nimble/build/Debug/Nimble.framework; sourceTree = "<group>"; };
		D01F8A4719EA28F600643E7C /* Quick.framework */ = {isa = PBXFileReference; lastKnownFileType = wrapper.framework; path = Quick.framework; sourceTree = BUILT_PRODUCTS_DIR; };
		D01F8A4B19EA28FE00643E7C /* Nimble.framework */ = {isa = PBXFileReference; lastKnownFileType = wrapper.framework; name = Nimble.framework; path = ../External/ReactiveCocoa/External/Quick/Externals/Nimble/build/Debug/Nimble.framework; sourceTree = "<group>"; };
<<<<<<< HEAD
		D01F8A5319EA2F1700643E7C /* Xcode.swift */ = {isa = PBXFileReference; fileEncoding = 4; lastKnownFileType = sourcecode.swift; path = Xcode.swift; sourceTree = "<group>"; };
		D03B32BC19EA453D007788BE /* Locate.swift */ = {isa = PBXFileReference; fileEncoding = 4; lastKnownFileType = sourcecode.swift; name = Locate.swift; path = carthage/Locate.swift; sourceTree = SOURCE_ROOT; };
		D03B32BE19EA49D8007788BE /* Build.swift */ = {isa = PBXFileReference; fileEncoding = 4; lastKnownFileType = sourcecode.swift; name = Build.swift; path = carthage/Build.swift; sourceTree = SOURCE_ROOT; };
		D04AEADA19E918C30045C166 /* TaskSpec.swift */ = {isa = PBXFileReference; fileEncoding = 4; lastKnownFileType = sourcecode.swift; path = TaskSpec.swift; sourceTree = "<group>"; };
		D06939B019E8A757001E44AE /* Command.swift */ = {isa = PBXFileReference; fileEncoding = 4; lastKnownFileType = sourcecode.swift; path = Command.swift; sourceTree = "<group>"; };
		D06939B219E8A79F001E44AE /* Help.swift */ = {isa = PBXFileReference; fileEncoding = 4; lastKnownFileType = sourcecode.swift; path = Help.swift; sourceTree = "<group>"; };
=======
		D04AEADA19E918C30045C166 /* TaskSpec.swift */ = {isa = PBXFileReference; fileEncoding = 4; lastKnownFileType = sourcecode.swift; path = TaskSpec.swift; sourceTree = "<group>"; };
		D06939B019E8A757001E44AE /* Command.swift */ = {isa = PBXFileReference; fileEncoding = 4; lastKnownFileType = sourcecode.swift; path = Command.swift; sourceTree = "<group>"; };
		D06939B219E8A79F001E44AE /* Help.swift */ = {isa = PBXFileReference; fileEncoding = 4; lastKnownFileType = sourcecode.swift; path = Help.swift; sourceTree = "<group>"; };
		D0AAAB4919FAEDB4007B24B3 /* Errors.swift */ = {isa = PBXFileReference; fileEncoding = 4; lastKnownFileType = sourcecode.swift; path = Errors.swift; sourceTree = "<group>"; };
>>>>>>> f081bcb5
		D0AD39AF19E900BC00B343CE /* Task.swift */ = {isa = PBXFileReference; fileEncoding = 4; lastKnownFileType = sourcecode.swift; path = Task.swift; sourceTree = "<group>"; };
		D0D1211B19E87861005E4BAA /* main.swift */ = {isa = PBXFileReference; lastKnownFileType = sourcecode.swift; path = main.swift; sourceTree = "<group>"; };
		D0D1212419E878CC005E4BAA /* Common.xcconfig */ = {isa = PBXFileReference; lastKnownFileType = text.xcconfig; path = Common.xcconfig; sourceTree = "<group>"; };
		D0D1212619E878CC005E4BAA /* Debug.xcconfig */ = {isa = PBXFileReference; lastKnownFileType = text.xcconfig; path = Debug.xcconfig; sourceTree = "<group>"; };
		D0D1212719E878CC005E4BAA /* Profile.xcconfig */ = {isa = PBXFileReference; lastKnownFileType = text.xcconfig; path = Profile.xcconfig; sourceTree = "<group>"; };
		D0D1212819E878CC005E4BAA /* Release.xcconfig */ = {isa = PBXFileReference; lastKnownFileType = text.xcconfig; path = Release.xcconfig; sourceTree = "<group>"; };
		D0D1212919E878CC005E4BAA /* Test.xcconfig */ = {isa = PBXFileReference; lastKnownFileType = text.xcconfig; path = Test.xcconfig; sourceTree = "<group>"; };
		D0D1212B19E878CC005E4BAA /* Application.xcconfig */ = {isa = PBXFileReference; lastKnownFileType = text.xcconfig; path = Application.xcconfig; sourceTree = "<group>"; };
		D0D1212C19E878CC005E4BAA /* Framework.xcconfig */ = {isa = PBXFileReference; lastKnownFileType = text.xcconfig; path = Framework.xcconfig; sourceTree = "<group>"; };
		D0D1212D19E878CC005E4BAA /* StaticLibrary.xcconfig */ = {isa = PBXFileReference; lastKnownFileType = text.xcconfig; path = StaticLibrary.xcconfig; sourceTree = "<group>"; };
		D0D1212F19E878CC005E4BAA /* iOS-Application.xcconfig */ = {isa = PBXFileReference; lastKnownFileType = text.xcconfig; path = "iOS-Application.xcconfig"; sourceTree = "<group>"; };
		D0D1213019E878CC005E4BAA /* iOS-Base.xcconfig */ = {isa = PBXFileReference; lastKnownFileType = text.xcconfig; path = "iOS-Base.xcconfig"; sourceTree = "<group>"; };
		D0D1213119E878CC005E4BAA /* iOS-Framework.xcconfig */ = {isa = PBXFileReference; lastKnownFileType = text.xcconfig; path = "iOS-Framework.xcconfig"; sourceTree = "<group>"; };
		D0D1213219E878CC005E4BAA /* iOS-StaticLibrary.xcconfig */ = {isa = PBXFileReference; lastKnownFileType = text.xcconfig; path = "iOS-StaticLibrary.xcconfig"; sourceTree = "<group>"; };
		D0D1213419E878CC005E4BAA /* Mac-Application.xcconfig */ = {isa = PBXFileReference; lastKnownFileType = text.xcconfig; path = "Mac-Application.xcconfig"; sourceTree = "<group>"; };
		D0D1213519E878CC005E4BAA /* Mac-Base.xcconfig */ = {isa = PBXFileReference; lastKnownFileType = text.xcconfig; path = "Mac-Base.xcconfig"; sourceTree = "<group>"; };
		D0D1213619E878CC005E4BAA /* Mac-DynamicLibrary.xcconfig */ = {isa = PBXFileReference; lastKnownFileType = text.xcconfig; path = "Mac-DynamicLibrary.xcconfig"; sourceTree = "<group>"; };
		D0D1213719E878CC005E4BAA /* Mac-Framework.xcconfig */ = {isa = PBXFileReference; lastKnownFileType = text.xcconfig; path = "Mac-Framework.xcconfig"; sourceTree = "<group>"; };
		D0D1213819E878CC005E4BAA /* Mac-StaticLibrary.xcconfig */ = {isa = PBXFileReference; lastKnownFileType = text.xcconfig; path = "Mac-StaticLibrary.xcconfig"; sourceTree = "<group>"; };
		D0D1213919E878CC005E4BAA /* README.md */ = {isa = PBXFileReference; lastKnownFileType = net.daringfireball.markdown; path = README.md; sourceTree = "<group>"; };
		D0D1216D19E87B05005E4BAA /* CarthageKit.framework */ = {isa = PBXFileReference; explicitFileType = wrapper.framework; includeInIndex = 0; path = CarthageKit.framework; sourceTree = BUILT_PRODUCTS_DIR; };
		D0D1217019E87B05005E4BAA /* Info.plist */ = {isa = PBXFileReference; lastKnownFileType = text.plist.xml; path = Info.plist; sourceTree = "<group>"; };
		D0D1217119E87B05005E4BAA /* CarthageKit.h */ = {isa = PBXFileReference; lastKnownFileType = sourcecode.c.h; path = CarthageKit.h; sourceTree = "<group>"; };
		D0D1217719E87B05005E4BAA /* CarthageKitTests.xctest */ = {isa = PBXFileReference; explicitFileType = wrapper.cfbundle; includeInIndex = 0; path = CarthageKitTests.xctest; sourceTree = BUILT_PRODUCTS_DIR; };
		D0D1217D19E87B05005E4BAA /* Info.plist */ = {isa = PBXFileReference; lastKnownFileType = text.plist.xml; path = Info.plist; sourceTree = "<group>"; };
		D0D1218F19E88A15005E4BAA /* Cartfile.swift */ = {isa = PBXFileReference; fileEncoding = 4; lastKnownFileType = sourcecode.swift; path = Cartfile.swift; sourceTree = "<group>"; };
		D0D1219119E88B8F005E4BAA /* GitHub.swift */ = {isa = PBXFileReference; fileEncoding = 4; lastKnownFileType = sourcecode.swift; path = GitHub.swift; sourceTree = "<group>"; };
		D0D1219F19E88F67005E4BAA /* JSON.swift */ = {isa = PBXFileReference; fileEncoding = 4; lastKnownFileType = sourcecode.swift; path = JSON.swift; sourceTree = "<group>"; };
		D0D121B319E897EE005E4BAA /* TestCartfile.json */ = {isa = PBXFileReference; fileEncoding = 4; lastKnownFileType = text.json; path = TestCartfile.json; sourceTree = "<group>"; };
		D0D121DF19E8999E005E4BAA /* CartfileSpec.swift */ = {isa = PBXFileReference; fileEncoding = 4; lastKnownFileType = sourcecode.swift; path = CartfileSpec.swift; sourceTree = "<group>"; };
		D0DB09A019EA34E500234B16 /* TestFramework */ = {isa = PBXFileReference; lastKnownFileType = folder; path = TestFramework; sourceTree = "<group>"; };
		D0DB09A319EA354200234B16 /* XcodeSpec.swift */ = {isa = PBXFileReference; fileEncoding = 4; lastKnownFileType = sourcecode.swift; path = XcodeSpec.swift; sourceTree = "<group>"; };
		D0E7B63219E9C64500EDBA4D /* carthage.app */ = {isa = PBXFileReference; explicitFileType = wrapper.application; includeInIndex = 0; path = carthage.app; sourceTree = BUILT_PRODUCTS_DIR; };
		D0E7B64119E9C64600EDBA4D /* CarthageTests.xctest */ = {isa = PBXFileReference; explicitFileType = wrapper.cfbundle; includeInIndex = 0; path = CarthageTests.xctest; sourceTree = BUILT_PRODUCTS_DIR; };
		D0E7B64619E9C64600EDBA4D /* Info.plist */ = {isa = PBXFileReference; lastKnownFileType = text.plist.xml; path = Info.plist; sourceTree = "<group>"; };
		D0E7B64719E9C64600EDBA4D /* carthageTests.swift */ = {isa = PBXFileReference; lastKnownFileType = sourcecode.swift; path = carthageTests.swift; sourceTree = "<group>"; };
		D0E7B65819E9CA0800EDBA4D /* carthage */ = {isa = PBXFileReference; lastKnownFileType = text; path = carthage; sourceTree = BUILT_PRODUCTS_DIR; };
/* End PBXFileReference section */

/* Begin PBXFrameworksBuildPhase section */
		D0D1216919E87B05005E4BAA /* Frameworks */ = {
			isa = PBXFrameworksBuildPhase;
			buildActionMask = 2147483647;
			files = (
				D01F8A4119EA28C600643E7C /* LlamaKit.framework in Frameworks */,
				D01F8A3F19EA28C400643E7C /* ReactiveCocoa.framework in Frameworks */,
			);
			runOnlyForDeploymentPostprocessing = 0;
		};
		D0D1217419E87B05005E4BAA /* Frameworks */ = {
			isa = PBXFrameworksBuildPhase;
			buildActionMask = 2147483647;
			files = (
				D01F8A4C19EA28FE00643E7C /* Nimble.framework in Frameworks */,
				D01F8A4A19EA28FE00643E7C /* Quick.framework in Frameworks */,
				D0D1217819E87B05005E4BAA /* CarthageKit.framework in Frameworks */,
			);
			runOnlyForDeploymentPostprocessing = 0;
		};
		D0E7B62F19E9C64500EDBA4D /* Frameworks */ = {
			isa = PBXFrameworksBuildPhase;
			buildActionMask = 2147483647;
			files = (
				D0E7B65319E9C6AD00EDBA4D /* CarthageKit.framework in Frameworks */,
			);
			runOnlyForDeploymentPostprocessing = 0;
		};
		D0E7B63E19E9C64600EDBA4D /* Frameworks */ = {
			isa = PBXFrameworksBuildPhase;
			buildActionMask = 2147483647;
			files = (
				D01F8A4819EA28F600643E7C /* Nimble.framework in Frameworks */,
				D01F8A4919EA28F600643E7C /* Quick.framework in Frameworks */,
			);
			runOnlyForDeploymentPostprocessing = 0;
		};
/* End PBXFrameworksBuildPhase section */

/* Begin PBXGroup section */
		D0D1210F19E87861005E4BAA = {
			isa = PBXGroup;
			children = (
				D0D1211A19E87861005E4BAA /* Carthage */,
				D0E7B64419E9C64600EDBA4D /* CarthageTests */,
				D0D1216E19E87B05005E4BAA /* CarthageKit */,
				D0D1217B19E87B05005E4BAA /* CarthageKitTests */,
				D0D1212219E878CC005E4BAA /* Configuration */,
				D0D1211919E87861005E4BAA /* Products */,
				D0E7B65819E9CA0800EDBA4D /* carthage */,
			);
			sourceTree = "<group>";
		};
		D0D1211919E87861005E4BAA /* Products */ = {
			isa = PBXGroup;
			children = (
				D0D1216D19E87B05005E4BAA /* CarthageKit.framework */,
				D0D1217719E87B05005E4BAA /* CarthageKitTests.xctest */,
				D0E7B63219E9C64500EDBA4D /* carthage.app */,
				D0E7B64119E9C64600EDBA4D /* CarthageTests.xctest */,
			);
			name = Products;
			sourceTree = "<group>";
		};
		D0D1211A19E87861005E4BAA /* Carthage */ = {
			isa = PBXGroup;
			children = (
				D03B32BE19EA49D8007788BE /* Build.swift */,
				D06939B019E8A757001E44AE /* Command.swift */,
				D06939B219E8A79F001E44AE /* Help.swift */,
				D03B32BC19EA453D007788BE /* Locate.swift */,
				D0D1211B19E87861005E4BAA /* main.swift */,
			);
			path = Carthage;
			sourceTree = "<group>";
		};
		D0D1212219E878CC005E4BAA /* Configuration */ = {
			isa = PBXGroup;
			children = (
				D0D1212319E878CC005E4BAA /* Base */,
				D0D1212E19E878CC005E4BAA /* iOS */,
				D0D1213319E878CC005E4BAA /* Mac OS X */,
				D0D1213919E878CC005E4BAA /* README.md */,
			);
			name = Configuration;
			path = External/ReactiveCocoa/External/xcconfigs;
			sourceTree = "<group>";
		};
		D0D1212319E878CC005E4BAA /* Base */ = {
			isa = PBXGroup;
			children = (
				D0D1212419E878CC005E4BAA /* Common.xcconfig */,
				D0D1212519E878CC005E4BAA /* Configurations */,
				D0D1212A19E878CC005E4BAA /* Targets */,
			);
			path = Base;
			sourceTree = "<group>";
		};
		D0D1212519E878CC005E4BAA /* Configurations */ = {
			isa = PBXGroup;
			children = (
				D0D1212619E878CC005E4BAA /* Debug.xcconfig */,
				D0D1212719E878CC005E4BAA /* Profile.xcconfig */,
				D0D1212819E878CC005E4BAA /* Release.xcconfig */,
				D0D1212919E878CC005E4BAA /* Test.xcconfig */,
			);
			path = Configurations;
			sourceTree = "<group>";
		};
		D0D1212A19E878CC005E4BAA /* Targets */ = {
			isa = PBXGroup;
			children = (
				D0D1212B19E878CC005E4BAA /* Application.xcconfig */,
				D0D1212C19E878CC005E4BAA /* Framework.xcconfig */,
				D0D1212D19E878CC005E4BAA /* StaticLibrary.xcconfig */,
			);
			path = Targets;
			sourceTree = "<group>";
		};
		D0D1212E19E878CC005E4BAA /* iOS */ = {
			isa = PBXGroup;
			children = (
				D0D1212F19E878CC005E4BAA /* iOS-Application.xcconfig */,
				D0D1213019E878CC005E4BAA /* iOS-Base.xcconfig */,
				D0D1213119E878CC005E4BAA /* iOS-Framework.xcconfig */,
				D0D1213219E878CC005E4BAA /* iOS-StaticLibrary.xcconfig */,
			);
			path = iOS;
			sourceTree = "<group>";
		};
		D0D1213319E878CC005E4BAA /* Mac OS X */ = {
			isa = PBXGroup;
			children = (
				D0D1213419E878CC005E4BAA /* Mac-Application.xcconfig */,
				D0D1213519E878CC005E4BAA /* Mac-Base.xcconfig */,
				D0D1213619E878CC005E4BAA /* Mac-DynamicLibrary.xcconfig */,
				D0D1213719E878CC005E4BAA /* Mac-Framework.xcconfig */,
				D0D1213819E878CC005E4BAA /* Mac-StaticLibrary.xcconfig */,
			);
			path = "Mac OS X";
			sourceTree = "<group>";
		};
		D0D1216E19E87B05005E4BAA /* CarthageKit */ = {
			isa = PBXGroup;
			children = (
				D0D1217119E87B05005E4BAA /* CarthageKit.h */,
				D0D1218F19E88A15005E4BAA /* Cartfile.swift */,
				D0AAAB4919FAEDB4007B24B3 /* Errors.swift */,
				D0D1219119E88B8F005E4BAA /* GitHub.swift */,
				D0D1219F19E88F67005E4BAA /* JSON.swift */,
				D0AD39AF19E900BC00B343CE /* Task.swift */,
				D01F8A5319EA2F1700643E7C /* Xcode.swift */,
				D0D1216F19E87B05005E4BAA /* Supporting Files */,
			);
			path = CarthageKit;
			sourceTree = "<group>";
		};
		D0D1216F19E87B05005E4BAA /* Supporting Files */ = {
			isa = PBXGroup;
			children = (
				D01F8A4019EA28C600643E7C /* LlamaKit.framework */,
				D01F8A3E19EA28C400643E7C /* ReactiveCocoa.framework */,
				D0D1217019E87B05005E4BAA /* Info.plist */,
			);
			name = "Supporting Files";
			sourceTree = "<group>";
		};
		D0D1217B19E87B05005E4BAA /* CarthageKitTests */ = {
			isa = PBXGroup;
			children = (
				D0D121DF19E8999E005E4BAA /* CartfileSpec.swift */,
				D04AEADA19E918C30045C166 /* TaskSpec.swift */,
				D0DB09A319EA354200234B16 /* XcodeSpec.swift */,
				D0D1217C19E87B05005E4BAA /* Supporting Files */,
			);
			path = CarthageKitTests;
			sourceTree = "<group>";
		};
		D0D1217C19E87B05005E4BAA /* Supporting Files */ = {
			isa = PBXGroup;
			children = (
				D0DB09A019EA34E500234B16 /* TestFramework */,
				D01F8A4B19EA28FE00643E7C /* Nimble.framework */,
				D01F8A4619EA28F600643E7C /* Nimble.framework */,
				D01F8A4719EA28F600643E7C /* Quick.framework */,
				D0D1217D19E87B05005E4BAA /* Info.plist */,
				D0D121B319E897EE005E4BAA /* TestCartfile.json */,
			);
			name = "Supporting Files";
			sourceTree = "<group>";
		};
		D0E7B64419E9C64600EDBA4D /* CarthageTests */ = {
			isa = PBXGroup;
			children = (
				D0E7B64719E9C64600EDBA4D /* carthageTests.swift */,
				D0E7B64519E9C64600EDBA4D /* Supporting Files */,
			);
			name = CarthageTests;
			path = carthageTests;
			sourceTree = "<group>";
		};
		D0E7B64519E9C64600EDBA4D /* Supporting Files */ = {
			isa = PBXGroup;
			children = (
				D0E7B64619E9C64600EDBA4D /* Info.plist */,
			);
			name = "Supporting Files";
			sourceTree = "<group>";
		};
/* End PBXGroup section */

/* Begin PBXHeadersBuildPhase section */
		D0D1216A19E87B05005E4BAA /* Headers */ = {
			isa = PBXHeadersBuildPhase;
			buildActionMask = 2147483647;
			files = (
				D0D1217219E87B05005E4BAA /* CarthageKit.h in Headers */,
			);
			runOnlyForDeploymentPostprocessing = 0;
		};
/* End PBXHeadersBuildPhase section */

/* Begin PBXNativeTarget section */
		D0D1216C19E87B05005E4BAA /* CarthageKit */ = {
			isa = PBXNativeTarget;
			buildConfigurationList = D0D1218419E87B05005E4BAA /* Build configuration list for PBXNativeTarget "CarthageKit" */;
			buildPhases = (
				D0D1216819E87B05005E4BAA /* Sources */,
				D0D1216919E87B05005E4BAA /* Frameworks */,
				D0D1216A19E87B05005E4BAA /* Headers */,
				D0D1216B19E87B05005E4BAA /* Resources */,
				D039935519E9A9F500D13E71 /* Copy Frameworks */,
			);
			buildRules = (
			);
			dependencies = (
			);
			name = CarthageKit;
			productName = CarthageKit;
			productReference = D0D1216D19E87B05005E4BAA /* CarthageKit.framework */;
			productType = "com.apple.product-type.framework";
		};
		D0D1217619E87B05005E4BAA /* CarthageKitTests */ = {
			isa = PBXNativeTarget;
			buildConfigurationList = D0D1218519E87B05005E4BAA /* Build configuration list for PBXNativeTarget "CarthageKitTests" */;
			buildPhases = (
				D0D1217319E87B05005E4BAA /* Sources */,
				D0D1217419E87B05005E4BAA /* Frameworks */,
				D0D1217519E87B05005E4BAA /* Resources */,
			);
			buildRules = (
			);
			dependencies = (
				D0D1217A19E87B05005E4BAA /* PBXTargetDependency */,
			);
			name = CarthageKitTests;
			productName = CarthageKitTests;
			productReference = D0D1217719E87B05005E4BAA /* CarthageKitTests.xctest */;
			productType = "com.apple.product-type.bundle.unit-test";
		};
		D0E7B63119E9C64500EDBA4D /* carthage */ = {
			isa = PBXNativeTarget;
			buildConfigurationList = D0E7B64919E9C64600EDBA4D /* Build configuration list for PBXNativeTarget "carthage" */;
			buildPhases = (
				D0E7B62E19E9C64500EDBA4D /* Sources */,
				D0E7B62F19E9C64500EDBA4D /* Frameworks */,
				D0E7B63019E9C64500EDBA4D /* Resources */,
				D0E7B65719E9C7C700EDBA4D /* Extract CLI Tool */,
			);
			buildRules = (
			);
			dependencies = (
			);
			name = carthage;
			productName = carthage;
			productReference = D0E7B63219E9C64500EDBA4D /* carthage.app */;
			productType = "com.apple.product-type.application";
		};
		D0E7B64019E9C64600EDBA4D /* CarthageTests */ = {
			isa = PBXNativeTarget;
			buildConfigurationList = D0E7B64E19E9C64600EDBA4D /* Build configuration list for PBXNativeTarget "CarthageTests" */;
			buildPhases = (
				D0E7B63D19E9C64600EDBA4D /* Sources */,
				D0E7B63E19E9C64600EDBA4D /* Frameworks */,
				D0E7B63F19E9C64600EDBA4D /* Resources */,
			);
			buildRules = (
			);
			dependencies = (
				D0E7B64319E9C64600EDBA4D /* PBXTargetDependency */,
			);
			name = CarthageTests;
			productName = carthageTests;
			productReference = D0E7B64119E9C64600EDBA4D /* CarthageTests.xctest */;
			productType = "com.apple.product-type.bundle.unit-test";
		};
/* End PBXNativeTarget section */

/* Begin PBXProject section */
		D0D1211019E87861005E4BAA /* Project object */ = {
			isa = PBXProject;
			attributes = {
				LastUpgradeCheck = 0610;
				ORGANIZATIONNAME = Carthage;
				TargetAttributes = {
					D0D1216C19E87B05005E4BAA = {
						CreatedOnToolsVersion = 6.1;
					};
					D0D1217619E87B05005E4BAA = {
						CreatedOnToolsVersion = 6.1;
					};
					D0E7B63119E9C64500EDBA4D = {
						CreatedOnToolsVersion = 6.1;
					};
					D0E7B64019E9C64600EDBA4D = {
						CreatedOnToolsVersion = 6.1;
						TestTargetID = D0E7B63119E9C64500EDBA4D;
					};
				};
			};
			buildConfigurationList = D0D1211319E87861005E4BAA /* Build configuration list for PBXProject "Carthage" */;
			compatibilityVersion = "Xcode 3.2";
			developmentRegion = English;
			hasScannedForEncodings = 0;
			knownRegions = (
				en,
				Base,
			);
			mainGroup = D0D1210F19E87861005E4BAA;
			productRefGroup = D0D1211919E87861005E4BAA /* Products */;
			projectDirPath = "";
			projectRoot = "";
			targets = (
				D0E7B63119E9C64500EDBA4D /* carthage */,
				D0E7B64019E9C64600EDBA4D /* CarthageTests */,
				D0D1216C19E87B05005E4BAA /* CarthageKit */,
				D0D1217619E87B05005E4BAA /* CarthageKitTests */,
			);
		};
/* End PBXProject section */

/* Begin PBXResourcesBuildPhase section */
		D0D1216B19E87B05005E4BAA /* Resources */ = {
			isa = PBXResourcesBuildPhase;
			buildActionMask = 2147483647;
			files = (
			);
			runOnlyForDeploymentPostprocessing = 0;
		};
		D0D1217519E87B05005E4BAA /* Resources */ = {
			isa = PBXResourcesBuildPhase;
			buildActionMask = 2147483647;
			files = (
				D0D121B419E897EE005E4BAA /* TestCartfile.json in Resources */,
				D0DB09A119EA34E500234B16 /* TestFramework in Resources */,
			);
			runOnlyForDeploymentPostprocessing = 0;
		};
		D0E7B63019E9C64500EDBA4D /* Resources */ = {
			isa = PBXResourcesBuildPhase;
			buildActionMask = 2147483647;
			files = (
			);
			runOnlyForDeploymentPostprocessing = 0;
		};
		D0E7B63F19E9C64600EDBA4D /* Resources */ = {
			isa = PBXResourcesBuildPhase;
			buildActionMask = 2147483647;
			files = (
			);
			runOnlyForDeploymentPostprocessing = 0;
		};
/* End PBXResourcesBuildPhase section */

/* Begin PBXShellScriptBuildPhase section */
		D0E7B65719E9C7C700EDBA4D /* Extract CLI Tool */ = {
			isa = PBXShellScriptBuildPhase;
			buildActionMask = 2147483647;
			files = (
			);
			inputPaths = (
				"$(BUILT_PRODUCTS_DIR)/$(EXECUTABLE_PATH)",
			);
			name = "Extract CLI Tool";
			outputPaths = (
				"$(BUILT_PRODUCTS_DIR)/$(EXECUTABLE_NAME)",
			);
			runOnlyForDeploymentPostprocessing = 0;
			shellPath = /bin/bash;
			shellScript = ". script/extract-tool";
		};
/* End PBXShellScriptBuildPhase section */

/* Begin PBXSourcesBuildPhase section */
		D0D1216819E87B05005E4BAA /* Sources */ = {
			isa = PBXSourcesBuildPhase;
			buildActionMask = 2147483647;
			files = (
				D0D121A019E88F67005E4BAA /* JSON.swift in Sources */,
				D0AAAB4A19FAEDB4007B24B3 /* Errors.swift in Sources */,
				D0AD39B019E900BC00B343CE /* Task.swift in Sources */,
				D0D1219219E88B8F005E4BAA /* GitHub.swift in Sources */,
				D01F8A5419EA2F1700643E7C /* Xcode.swift in Sources */,
				D0D1219019E88A15005E4BAA /* Cartfile.swift in Sources */,
			);
			runOnlyForDeploymentPostprocessing = 0;
		};
		D0D1217319E87B05005E4BAA /* Sources */ = {
			isa = PBXSourcesBuildPhase;
			buildActionMask = 2147483647;
			files = (
				D0D121E019E8999E005E4BAA /* CartfileSpec.swift in Sources */,
				D04AEADB19E918C30045C166 /* TaskSpec.swift in Sources */,
				D0DB09A419EA354200234B16 /* XcodeSpec.swift in Sources */,
			);
			runOnlyForDeploymentPostprocessing = 0;
		};
		D0E7B62E19E9C64500EDBA4D /* Sources */ = {
			isa = PBXSourcesBuildPhase;
			buildActionMask = 2147483647;
			files = (
				D0E7B65519E9C76900EDBA4D /* Help.swift in Sources */,
				D0E7B65419E9C76900EDBA4D /* Command.swift in Sources */,
				D03B32BF19EA49D8007788BE /* Build.swift in Sources */,
				D0E7B65619E9C76900EDBA4D /* main.swift in Sources */,
				D03B32BD19EA453D007788BE /* Locate.swift in Sources */,
			);
			runOnlyForDeploymentPostprocessing = 0;
		};
		D0E7B63D19E9C64600EDBA4D /* Sources */ = {
			isa = PBXSourcesBuildPhase;
			buildActionMask = 2147483647;
			files = (
				D0E7B64819E9C64600EDBA4D /* carthageTests.swift in Sources */,
			);
			runOnlyForDeploymentPostprocessing = 0;
		};
/* End PBXSourcesBuildPhase section */

/* Begin PBXTargetDependency section */
		D0D1217A19E87B05005E4BAA /* PBXTargetDependency */ = {
			isa = PBXTargetDependency;
			target = D0D1216C19E87B05005E4BAA /* CarthageKit */;
			targetProxy = D0D1217919E87B05005E4BAA /* PBXContainerItemProxy */;
		};
		D0E7B64319E9C64600EDBA4D /* PBXTargetDependency */ = {
			isa = PBXTargetDependency;
			target = D0E7B63119E9C64500EDBA4D /* carthage */;
			targetProxy = D0E7B64219E9C64600EDBA4D /* PBXContainerItemProxy */;
		};
/* End PBXTargetDependency section */

/* Begin XCBuildConfiguration section */
		D0D1211D19E87861005E4BAA /* Debug */ = {
			isa = XCBuildConfiguration;
			baseConfigurationReference = D0D1212619E878CC005E4BAA /* Debug.xcconfig */;
			buildSettings = {
				MACOSX_DEPLOYMENT_TARGET = 10.9;
			};
			name = Debug;
		};
		D0D1211E19E87861005E4BAA /* Release */ = {
			isa = XCBuildConfiguration;
			baseConfigurationReference = D0D1212819E878CC005E4BAA /* Release.xcconfig */;
			buildSettings = {
				MACOSX_DEPLOYMENT_TARGET = 10.9;
			};
			name = Release;
		};
		D0D1218019E87B05005E4BAA /* Debug */ = {
			isa = XCBuildConfiguration;
			baseConfigurationReference = D0D1213719E878CC005E4BAA /* Mac-Framework.xcconfig */;
			buildSettings = {
				CURRENT_PROJECT_VERSION = 1;
				DYLIB_COMPATIBILITY_VERSION = 1;
				DYLIB_CURRENT_VERSION = 1;
				EMBEDDED_CONTENT_CONTAINS_SWIFT = YES;
				FRAMEWORK_VERSION = A;
				INFOPLIST_FILE = CarthageKit/Info.plist;
				LD_RUNPATH_SEARCH_PATHS = "$(inherited) @executable_path/Frameworks @loader_path/Frameworks";
				PRODUCT_NAME = "$(TARGET_NAME)";
				VERSIONING_SYSTEM = "apple-generic";
				VERSION_INFO_PREFIX = "";
			};
			name = Debug;
		};
		D0D1218119E87B05005E4BAA /* Release */ = {
			isa = XCBuildConfiguration;
			baseConfigurationReference = D0D1213719E878CC005E4BAA /* Mac-Framework.xcconfig */;
			buildSettings = {
				CURRENT_PROJECT_VERSION = 1;
				DYLIB_COMPATIBILITY_VERSION = 1;
				DYLIB_CURRENT_VERSION = 1;
				EMBEDDED_CONTENT_CONTAINS_SWIFT = YES;
				FRAMEWORK_VERSION = A;
				INFOPLIST_FILE = CarthageKit/Info.plist;
				LD_RUNPATH_SEARCH_PATHS = "$(inherited) @executable_path/Frameworks @loader_path/Frameworks";
				PRODUCT_NAME = "$(TARGET_NAME)";
				VERSIONING_SYSTEM = "apple-generic";
				VERSION_INFO_PREFIX = "";
			};
			name = Release;
		};
		D0D1218219E87B05005E4BAA /* Debug */ = {
			isa = XCBuildConfiguration;
			baseConfigurationReference = D0D1213419E878CC005E4BAA /* Mac-Application.xcconfig */;
			buildSettings = {
				FRAMEWORK_SEARCH_PATHS = (
					"$(DEVELOPER_FRAMEWORKS_DIR)",
					"$(inherited)",
				);
				INFOPLIST_FILE = CarthageKitTests/Info.plist;
				PRODUCT_NAME = "$(TARGET_NAME)";
			};
			name = Debug;
		};
		D0D1218319E87B05005E4BAA /* Release */ = {
			isa = XCBuildConfiguration;
			baseConfigurationReference = D0D1213419E878CC005E4BAA /* Mac-Application.xcconfig */;
			buildSettings = {
				FRAMEWORK_SEARCH_PATHS = (
					"$(DEVELOPER_FRAMEWORKS_DIR)",
					"$(inherited)",
				);
				INFOPLIST_FILE = CarthageKitTests/Info.plist;
				PRODUCT_NAME = "$(TARGET_NAME)";
			};
			name = Release;
		};
		D0D1218719E87B38005E4BAA /* Profile */ = {
			isa = XCBuildConfiguration;
			baseConfigurationReference = D0D1212719E878CC005E4BAA /* Profile.xcconfig */;
			buildSettings = {
				MACOSX_DEPLOYMENT_TARGET = 10.9;
			};
			name = Profile;
		};
		D0D1218919E87B38005E4BAA /* Profile */ = {
			isa = XCBuildConfiguration;
			baseConfigurationReference = D0D1213719E878CC005E4BAA /* Mac-Framework.xcconfig */;
			buildSettings = {
				CURRENT_PROJECT_VERSION = 1;
				DYLIB_COMPATIBILITY_VERSION = 1;
				DYLIB_CURRENT_VERSION = 1;
				EMBEDDED_CONTENT_CONTAINS_SWIFT = YES;
				FRAMEWORK_VERSION = A;
				INFOPLIST_FILE = CarthageKit/Info.plist;
				LD_RUNPATH_SEARCH_PATHS = "$(inherited) @executable_path/Frameworks @loader_path/Frameworks";
				PRODUCT_NAME = "$(TARGET_NAME)";
				VERSIONING_SYSTEM = "apple-generic";
				VERSION_INFO_PREFIX = "";
			};
			name = Profile;
		};
		D0D1218A19E87B38005E4BAA /* Profile */ = {
			isa = XCBuildConfiguration;
			baseConfigurationReference = D0D1213419E878CC005E4BAA /* Mac-Application.xcconfig */;
			buildSettings = {
				FRAMEWORK_SEARCH_PATHS = (
					"$(DEVELOPER_FRAMEWORKS_DIR)",
					"$(inherited)",
				);
				INFOPLIST_FILE = CarthageKitTests/Info.plist;
				PRODUCT_NAME = "$(TARGET_NAME)";
			};
			name = Profile;
		};
		D0D1218B19E87B3B005E4BAA /* Test */ = {
			isa = XCBuildConfiguration;
			baseConfigurationReference = D0D1212919E878CC005E4BAA /* Test.xcconfig */;
			buildSettings = {
				MACOSX_DEPLOYMENT_TARGET = 10.9;
			};
			name = Test;
		};
		D0D1218D19E87B3B005E4BAA /* Test */ = {
			isa = XCBuildConfiguration;
			baseConfigurationReference = D0D1213719E878CC005E4BAA /* Mac-Framework.xcconfig */;
			buildSettings = {
				CURRENT_PROJECT_VERSION = 1;
				DYLIB_COMPATIBILITY_VERSION = 1;
				DYLIB_CURRENT_VERSION = 1;
				EMBEDDED_CONTENT_CONTAINS_SWIFT = YES;
				FRAMEWORK_VERSION = A;
				INFOPLIST_FILE = CarthageKit/Info.plist;
				LD_RUNPATH_SEARCH_PATHS = "$(inherited) @executable_path/Frameworks @loader_path/Frameworks";
				PRODUCT_NAME = "$(TARGET_NAME)";
				VERSIONING_SYSTEM = "apple-generic";
				VERSION_INFO_PREFIX = "";
			};
			name = Test;
		};
		D0D1218E19E87B3B005E4BAA /* Test */ = {
			isa = XCBuildConfiguration;
			baseConfigurationReference = D0D1213419E878CC005E4BAA /* Mac-Application.xcconfig */;
			buildSettings = {
				FRAMEWORK_SEARCH_PATHS = (
					"$(DEVELOPER_FRAMEWORKS_DIR)",
					"$(inherited)",
				);
				INFOPLIST_FILE = CarthageKitTests/Info.plist;
				PRODUCT_NAME = "$(TARGET_NAME)";
			};
			name = Test;
		};
		D0E7B64A19E9C64600EDBA4D /* Debug */ = {
			isa = XCBuildConfiguration;
			baseConfigurationReference = D0D1213419E878CC005E4BAA /* Mac-Application.xcconfig */;
			buildSettings = {
				INFOPLIST_FILE = carthage/Info.plist;
				LD_RUNPATH_SEARCH_PATHS = "@executable_path/. @executable_path/CarthageKit.framework/Versions/Current/Frameworks /Library/Frameworks /Library/Frameworks/CarthageKit.framework/Versions/Current/Frameworks";
				PRODUCT_NAME = "$(TARGET_NAME)";
			};
			name = Debug;
		};
		D0E7B64B19E9C64600EDBA4D /* Test */ = {
			isa = XCBuildConfiguration;
			baseConfigurationReference = D0D1213419E878CC005E4BAA /* Mac-Application.xcconfig */;
			buildSettings = {
				INFOPLIST_FILE = carthage/Info.plist;
				LD_RUNPATH_SEARCH_PATHS = "@executable_path/. @executable_path/CarthageKit.framework/Versions/Current/Frameworks /Library/Frameworks /Library/Frameworks/CarthageKit.framework/Versions/Current/Frameworks";
				PRODUCT_NAME = "$(TARGET_NAME)";
			};
			name = Test;
		};
		D0E7B64C19E9C64600EDBA4D /* Release */ = {
			isa = XCBuildConfiguration;
			baseConfigurationReference = D0D1213419E878CC005E4BAA /* Mac-Application.xcconfig */;
			buildSettings = {
				INFOPLIST_FILE = carthage/Info.plist;
				LD_RUNPATH_SEARCH_PATHS = "@executable_path/. @executable_path/CarthageKit.framework/Versions/Current/Frameworks /Library/Frameworks /Library/Frameworks/CarthageKit.framework/Versions/Current/Frameworks";
				PRODUCT_NAME = "$(TARGET_NAME)";
			};
			name = Release;
		};
		D0E7B64D19E9C64600EDBA4D /* Profile */ = {
			isa = XCBuildConfiguration;
			baseConfigurationReference = D0D1213419E878CC005E4BAA /* Mac-Application.xcconfig */;
			buildSettings = {
				INFOPLIST_FILE = carthage/Info.plist;
				LD_RUNPATH_SEARCH_PATHS = "@executable_path/. @executable_path/CarthageKit.framework/Versions/Current/Frameworks /Library/Frameworks /Library/Frameworks/CarthageKit.framework/Versions/Current/Frameworks";
				PRODUCT_NAME = "$(TARGET_NAME)";
			};
			name = Profile;
		};
		D0E7B64F19E9C64600EDBA4D /* Debug */ = {
			isa = XCBuildConfiguration;
			baseConfigurationReference = D0D1213419E878CC005E4BAA /* Mac-Application.xcconfig */;
			buildSettings = {
				BUNDLE_LOADER = "$(TEST_HOST)";
				FRAMEWORK_SEARCH_PATHS = (
					"$(DEVELOPER_FRAMEWORKS_DIR)",
					"$(inherited)",
				);
				INFOPLIST_FILE = carthageTests/Info.plist;
				PRODUCT_NAME = "$(TARGET_NAME)";
				TEST_HOST = "$(BUILT_PRODUCTS_DIR)/carthage.app/Contents/MacOS/carthage";
			};
			name = Debug;
		};
		D0E7B65019E9C64600EDBA4D /* Test */ = {
			isa = XCBuildConfiguration;
			baseConfigurationReference = D0D1213419E878CC005E4BAA /* Mac-Application.xcconfig */;
			buildSettings = {
				BUNDLE_LOADER = "$(TEST_HOST)";
				FRAMEWORK_SEARCH_PATHS = (
					"$(DEVELOPER_FRAMEWORKS_DIR)",
					"$(inherited)",
				);
				INFOPLIST_FILE = carthageTests/Info.plist;
				PRODUCT_NAME = "$(TARGET_NAME)";
				TEST_HOST = "$(BUILT_PRODUCTS_DIR)/carthage.app/Contents/MacOS/carthage";
			};
			name = Test;
		};
		D0E7B65119E9C64600EDBA4D /* Release */ = {
			isa = XCBuildConfiguration;
			baseConfigurationReference = D0D1213419E878CC005E4BAA /* Mac-Application.xcconfig */;
			buildSettings = {
				BUNDLE_LOADER = "$(TEST_HOST)";
				FRAMEWORK_SEARCH_PATHS = (
					"$(DEVELOPER_FRAMEWORKS_DIR)",
					"$(inherited)",
				);
				INFOPLIST_FILE = carthageTests/Info.plist;
				PRODUCT_NAME = "$(TARGET_NAME)";
				TEST_HOST = "$(BUILT_PRODUCTS_DIR)/carthage.app/Contents/MacOS/carthage";
			};
			name = Release;
		};
		D0E7B65219E9C64600EDBA4D /* Profile */ = {
			isa = XCBuildConfiguration;
			baseConfigurationReference = D0D1213419E878CC005E4BAA /* Mac-Application.xcconfig */;
			buildSettings = {
				BUNDLE_LOADER = "$(TEST_HOST)";
				FRAMEWORK_SEARCH_PATHS = (
					"$(DEVELOPER_FRAMEWORKS_DIR)",
					"$(inherited)",
				);
				INFOPLIST_FILE = carthageTests/Info.plist;
				PRODUCT_NAME = "$(TARGET_NAME)";
				TEST_HOST = "$(BUILT_PRODUCTS_DIR)/carthage.app/Contents/MacOS/carthage";
			};
			name = Profile;
		};
/* End XCBuildConfiguration section */

/* Begin XCConfigurationList section */
		D0D1211319E87861005E4BAA /* Build configuration list for PBXProject "Carthage" */ = {
			isa = XCConfigurationList;
			buildConfigurations = (
				D0D1211D19E87861005E4BAA /* Debug */,
				D0D1218B19E87B3B005E4BAA /* Test */,
				D0D1211E19E87861005E4BAA /* Release */,
				D0D1218719E87B38005E4BAA /* Profile */,
			);
			defaultConfigurationIsVisible = 0;
			defaultConfigurationName = Release;
		};
		D0D1218419E87B05005E4BAA /* Build configuration list for PBXNativeTarget "CarthageKit" */ = {
			isa = XCConfigurationList;
			buildConfigurations = (
				D0D1218019E87B05005E4BAA /* Debug */,
				D0D1218D19E87B3B005E4BAA /* Test */,
				D0D1218119E87B05005E4BAA /* Release */,
				D0D1218919E87B38005E4BAA /* Profile */,
			);
			defaultConfigurationIsVisible = 0;
			defaultConfigurationName = Release;
		};
		D0D1218519E87B05005E4BAA /* Build configuration list for PBXNativeTarget "CarthageKitTests" */ = {
			isa = XCConfigurationList;
			buildConfigurations = (
				D0D1218219E87B05005E4BAA /* Debug */,
				D0D1218E19E87B3B005E4BAA /* Test */,
				D0D1218319E87B05005E4BAA /* Release */,
				D0D1218A19E87B38005E4BAA /* Profile */,
			);
			defaultConfigurationIsVisible = 0;
			defaultConfigurationName = Release;
		};
		D0E7B64919E9C64600EDBA4D /* Build configuration list for PBXNativeTarget "carthage" */ = {
			isa = XCConfigurationList;
			buildConfigurations = (
				D0E7B64A19E9C64600EDBA4D /* Debug */,
				D0E7B64B19E9C64600EDBA4D /* Test */,
				D0E7B64C19E9C64600EDBA4D /* Release */,
				D0E7B64D19E9C64600EDBA4D /* Profile */,
			);
			defaultConfigurationIsVisible = 0;
			defaultConfigurationName = Release;
		};
		D0E7B64E19E9C64600EDBA4D /* Build configuration list for PBXNativeTarget "CarthageTests" */ = {
			isa = XCConfigurationList;
			buildConfigurations = (
				D0E7B64F19E9C64600EDBA4D /* Debug */,
				D0E7B65019E9C64600EDBA4D /* Test */,
				D0E7B65119E9C64600EDBA4D /* Release */,
				D0E7B65219E9C64600EDBA4D /* Profile */,
			);
			defaultConfigurationIsVisible = 0;
			defaultConfigurationName = Release;
		};
/* End XCConfigurationList section */
	};
	rootObject = D0D1211019E87861005E4BAA /* Project object */;
}<|MERGE_RESOLUTION|>--- conflicted
+++ resolved
@@ -75,19 +75,13 @@
 		D01F8A4619EA28F600643E7C /* Nimble.framework */ = {isa = PBXFileReference; lastKnownFileType = wrapper.framework; name = Nimble.framework; path = ../External/ReactiveCocoa/External/Quick/Externals/Nimble/build/Debug/Nimble.framework; sourceTree = "<group>"; };
 		D01F8A4719EA28F600643E7C /* Quick.framework */ = {isa = PBXFileReference; lastKnownFileType = wrapper.framework; path = Quick.framework; sourceTree = BUILT_PRODUCTS_DIR; };
 		D01F8A4B19EA28FE00643E7C /* Nimble.framework */ = {isa = PBXFileReference; lastKnownFileType = wrapper.framework; name = Nimble.framework; path = ../External/ReactiveCocoa/External/Quick/Externals/Nimble/build/Debug/Nimble.framework; sourceTree = "<group>"; };
-<<<<<<< HEAD
 		D01F8A5319EA2F1700643E7C /* Xcode.swift */ = {isa = PBXFileReference; fileEncoding = 4; lastKnownFileType = sourcecode.swift; path = Xcode.swift; sourceTree = "<group>"; };
 		D03B32BC19EA453D007788BE /* Locate.swift */ = {isa = PBXFileReference; fileEncoding = 4; lastKnownFileType = sourcecode.swift; name = Locate.swift; path = carthage/Locate.swift; sourceTree = SOURCE_ROOT; };
 		D03B32BE19EA49D8007788BE /* Build.swift */ = {isa = PBXFileReference; fileEncoding = 4; lastKnownFileType = sourcecode.swift; name = Build.swift; path = carthage/Build.swift; sourceTree = SOURCE_ROOT; };
 		D04AEADA19E918C30045C166 /* TaskSpec.swift */ = {isa = PBXFileReference; fileEncoding = 4; lastKnownFileType = sourcecode.swift; path = TaskSpec.swift; sourceTree = "<group>"; };
 		D06939B019E8A757001E44AE /* Command.swift */ = {isa = PBXFileReference; fileEncoding = 4; lastKnownFileType = sourcecode.swift; path = Command.swift; sourceTree = "<group>"; };
 		D06939B219E8A79F001E44AE /* Help.swift */ = {isa = PBXFileReference; fileEncoding = 4; lastKnownFileType = sourcecode.swift; path = Help.swift; sourceTree = "<group>"; };
-=======
-		D04AEADA19E918C30045C166 /* TaskSpec.swift */ = {isa = PBXFileReference; fileEncoding = 4; lastKnownFileType = sourcecode.swift; path = TaskSpec.swift; sourceTree = "<group>"; };
-		D06939B019E8A757001E44AE /* Command.swift */ = {isa = PBXFileReference; fileEncoding = 4; lastKnownFileType = sourcecode.swift; path = Command.swift; sourceTree = "<group>"; };
-		D06939B219E8A79F001E44AE /* Help.swift */ = {isa = PBXFileReference; fileEncoding = 4; lastKnownFileType = sourcecode.swift; path = Help.swift; sourceTree = "<group>"; };
 		D0AAAB4919FAEDB4007B24B3 /* Errors.swift */ = {isa = PBXFileReference; fileEncoding = 4; lastKnownFileType = sourcecode.swift; path = Errors.swift; sourceTree = "<group>"; };
->>>>>>> f081bcb5
 		D0AD39AF19E900BC00B343CE /* Task.swift */ = {isa = PBXFileReference; fileEncoding = 4; lastKnownFileType = sourcecode.swift; path = Task.swift; sourceTree = "<group>"; };
 		D0D1211B19E87861005E4BAA /* main.swift */ = {isa = PBXFileReference; lastKnownFileType = sourcecode.swift; path = main.swift; sourceTree = "<group>"; };
 		D0D1212419E878CC005E4BAA /* Common.xcconfig */ = {isa = PBXFileReference; lastKnownFileType = text.xcconfig; path = Common.xcconfig; sourceTree = "<group>"; };
