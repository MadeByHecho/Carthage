--- conflicted
+++ resolved
@@ -220,26 +220,13 @@
 
 		return String(stringWithPrefix.dropFirst())
 	}
-<<<<<<< HEAD
-	
-	/// The index at which the receiver will start the next scan operation.
-	/// Will cause an error if the scanner is already at the end.
-	fileprivate var scanLocationIndex: String.Index {
-		return self.string.index(self.string.startIndex, offsetBy: self.scanLocation)
-	}
-	
-	/// The string that is left to scan. Accessing this variable will not advance the scanner location.
-	var remainingString: String {
-		guard !self.isAtEnd else {
-			return ""
-=======
 
 	/// The string (as `Substring?`) that is left to scan.
 	///
 	/// Accessing this variable will not advance the scanner location.
 	///
 	/// - returns: `nil` in the unlikely event `self.scanLocation` splits an extended grapheme cluster.
-	fileprivate var remainingSubstring: Substring? {
+	var remainingSubstring: Substring? {
 		return Range(
 			NSRange(
 				location: self.scanLocation /* our UTF-16 offset */,
@@ -248,7 +235,6 @@
 			in: self.string
 		).map {
 			self.string[$0]
->>>>>>> 42ceb586
 		}
 	}
 }
