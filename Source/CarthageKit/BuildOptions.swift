//
//  BuildOptions.swift
//  Carthage
//
//  Created by Syo Ikeda on 5/22/16.
//  Copyright © 2016 Carthage. All rights reserved.
//

import XCDBLD

/// The build options used for building `xcodebuild` command.
public struct BuildOptions {
	/// The Xcode configuration to build.
	public var configuration: String
	/// The platforms to build for.
	public var platforms: Set<Platform>
	/// The toolchain to build with.
	public var toolchain: String?
	/// The path to the custom derived data folder.
<<<<<<< HEAD
	public var derivedDataPath: String?
=======
	public let derivedDataPath: String?
	/// Rebuild even if cached builds exist.
	public let cacheBuilds: Bool
>>>>>>> 998df0c3

	public init(configuration: String, platforms: Set<Platform> = [], toolchain: String? = nil, derivedDataPath: String? = nil, cacheBuilds: Bool = true) {
		self.configuration = configuration
		self.platforms = platforms
		self.toolchain = toolchain
		self.derivedDataPath = derivedDataPath
		self.cacheBuilds = cacheBuilds
	}
}<|MERGE_RESOLUTION|>--- conflicted
+++ resolved
@@ -17,13 +17,9 @@
 	/// The toolchain to build with.
 	public var toolchain: String?
 	/// The path to the custom derived data folder.
-<<<<<<< HEAD
 	public var derivedDataPath: String?
-=======
-	public let derivedDataPath: String?
 	/// Rebuild even if cached builds exist.
 	public let cacheBuilds: Bool
->>>>>>> 998df0c3
 
 	public init(configuration: String, platforms: Set<Platform> = [], toolchain: String? = nil, derivedDataPath: String? = nil, cacheBuilds: Bool = true) {
 		self.configuration = configuration
